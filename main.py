--- conflicted
+++ resolved
@@ -25,11 +25,9 @@
 from model.group import initGroups
 from model.channel import initChannels
 from model.post import initPosts
-<<<<<<< HEAD
+
 from model.section import initSections
 from model.nestPost import initNestPosts # Justin added this, custom format for his website
-=======
->>>>>>> 354a94dd
 # server only Views
 
 # register URIs for api endpoints
@@ -147,11 +145,8 @@
     initGroups()
     initChannels()
     initPosts()
-<<<<<<< HEAD
     initSections()
     initNestPosts()
-=======
->>>>>>> 354a94dd
 
 # Register the custom command group with the Flask application
 app.cli.add_command(custom_cli)
